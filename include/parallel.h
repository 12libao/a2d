--- conflicted
+++ resolved
@@ -5,23 +5,14 @@
 
 #include <string>
 
-<<<<<<< HEAD
-=======
 #include "a2dobjs.h"
 
->>>>>>> c29f46da
 #ifdef A2D_USE_KOKKOS
 #include "a2dkokkos.h"
 #endif
 
 namespace A2D {
 
-<<<<<<< HEAD
-template <class FunctorType>
-void parallel_for(const A2D::index_t N, const FunctorType& func) {
-#ifdef A2D_USE_KOKKOS
-  Kokkos::parallel_for(N, func);
-=======
 template <typename IdxType, class FunctorType>
 void parallel_for(const IdxType N, const FunctorType& func) {
 #ifdef A2D_USE_KOKKOS
@@ -29,7 +20,6 @@
 #ifdef KOKKOS_ENABLE_CUDA
   Kokkos::fence();
 #endif
->>>>>>> c29f46da
 #else
 #pragma omp parallel for
   for (index_t i = 0; i < N; ++i) {
