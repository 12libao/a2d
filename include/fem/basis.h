--- conflicted
+++ resolved
@@ -48,11 +48,7 @@
       BasisFunc::evalBasis(pt, N);
 
       const A2D::index_t npts = input.extent(0);
-<<<<<<< HEAD
-      auto lam = [input, output, N, j](A2D::index_t i) -> void {
-=======
       auto lam = A2D_LAMBDA(A2D::index_t i)->void {
->>>>>>> c29f46da
         for (index_t ii = 0; ii < ndata_per_nodes; ii++) {
           output(i, j, ii) = 0.0;
           for (index_t kk = 0; kk < NUM_NODES; kk++) {
@@ -85,15 +81,6 @@
       BasisFunc::evalBasis(pt, N);
 
       const A2D::index_t npts = input.extent(0);
-<<<<<<< HEAD
-      A2D::parallel_for(npts, [input, output, N, j](A2D::index_t i) -> void {
-        for (index_t ii = 0; ii < ndata_per_nodes; ii++) {
-          for (index_t kk = 0; kk < NUM_NODES; kk++) {
-            output(i, kk, ii) += N[kk] * input(i, j, ii);
-          }
-        }
-      });
-=======
       A2D::parallel_for(
           npts, A2D_LAMBDA(A2D::index_t i)->void {
             for (index_t ii = 0; ii < ndata_per_nodes; ii++) {
@@ -102,7 +89,6 @@
               }
             }
           });
->>>>>>> c29f46da
     }
   }
 
@@ -131,18 +117,6 @@
       BasisFunc::evalBasisDeriv(pt, Nxyz);
 
       const A2D::index_t npts = X.extent(0);
-<<<<<<< HEAD
-      A2D::parallel_for(npts, [j, detJ, X, Jinv, Nxyz](A2D::index_t i) -> void {
-        // Compute the Jacobian transformation
-        A2D::Mat<T, SPATIAL_DIM, SPATIAL_DIM> J;
-        for (index_t ii = 0; ii < SPATIAL_DIM; ii++) {
-          for (index_t idim = 0; idim < SPATIAL_DIM; idim++) {
-            J(ii, idim) = 0.0;
-          }
-          for (index_t kk = 0; kk < NUM_NODES; kk++) {
-            for (index_t ll = 0; ll < SPATIAL_DIM; ll++) {
-              J(ii, ll) += Nxyz[kk + ll * BasisFunc::NUM_NODES] * X(i, kk, ii);
-=======
       A2D::parallel_for(
           npts, A2D_LAMBDA(A2D::index_t i)->void {
             // Compute the Jacobian transformation
@@ -157,7 +131,6 @@
                       Nxyz[kk + ll * BasisFunc::NUM_NODES] * X(i, kk, ii);
                 }
               }
->>>>>>> c29f46da
             }
 
             // Compute the matrix inverse
@@ -199,20 +172,12 @@
       BasisFunc::evalBasisDeriv(pt, Nxyz);
 
       const A2D::index_t npts = U.extent(0);
-<<<<<<< HEAD
-      A2D::parallel_for(npts, [j, U, Uxi, Nxyz](A2D::index_t i) -> void {
-        for (index_t ii = 0; ii < vars_per_node; ii++) {
-          for (index_t idim = 0; idim < SPATIAL_DIM; idim++) {
-            Uxi(i, j, ii, idim) = 0.0;
-          }
-=======
       A2D::parallel_for(
           npts, A2D_LAMBDA(A2D::index_t i)->void {
             for (index_t ii = 0; ii < vars_per_node; ii++) {
               for (index_t idim = 0; idim < SPATIAL_DIM; idim++) {
                 Uxi(i, j, ii, idim) = 0.0;
               }
->>>>>>> c29f46da
 
               for (index_t kk = 0; kk < NUM_NODES; kk++) {
                 for (index_t ll = 0; ll < SPATIAL_DIM; ll++) {
@@ -397,11 +362,7 @@
 
       const A2D::index_t npts = detJ.extent(0);
       A2D::parallel_for(
-<<<<<<< HEAD
-          npts, [j, detJ, Uq, resfunc, res, weight, N](A2D::index_t i) -> void {
-=======
           npts, A2D_LAMBDA(A2D::index_t i)->void {
->>>>>>> c29f46da
             A2D::Vec<T, vars_per_node> U0, Ub;
             for (index_t ii = 0; ii < vars_per_node; ii++) {
               U0(ii) = Uq(i, j, ii);
@@ -457,13 +418,7 @@
 
       const A2D::index_t npts = detJ.extent(0);
       A2D::parallel_for(
-<<<<<<< HEAD
-          npts,
-          [Jinv, detJ, Uxi, resfunc, res, Nxyz, weight,
-           j](A2D::index_t i) -> void {
-=======
           npts, A2D_LAMBDA(A2D::index_t i)->void {
->>>>>>> c29f46da
             A2D::Mat<T, SPATIAL_DIM, SPATIAL_DIM> Jinv0;
             A2D::Mat<T, vars_per_node, SPATIAL_DIM> Uxi0, Uxib;
 
@@ -529,11 +484,7 @@
 
       const A2D::index_t npts = detJ.extent(0);
       A2D::parallel_for(
-<<<<<<< HEAD
-          npts, [N, Uq, detJ, jac, jacfunc, weight, j](A2D::index_t i) -> void {
-=======
           npts, A2D_LAMBDA(A2D::index_t i)->void {
->>>>>>> c29f46da
             A2D::Vec<T, vars_per_node> U0, Ub;
             for (index_t ii = 0; ii < vars_per_node; ii++) {
               U0(ii) = Uq(i, j, ii);
@@ -596,34 +547,6 @@
       BasisFunc::evalBasisDeriv(pt, Nxyz);
 
       const A2D::index_t npts = detJ.extent(0);
-<<<<<<< HEAD
-      A2D::parallel_for(npts, [detJ, Jinv, Uxi, jacfunc, jac, Nxyz, weight,
-                               j](A2D::index_t i) {
-        A2D::Mat<T, SPATIAL_DIM, SPATIAL_DIM> Jinv0;
-        A2D::Mat<T, vars_per_node, SPATIAL_DIM> Uxi0, Uxib;
-
-        // Extract Jinv
-        for (index_t ii = 0; ii < SPATIAL_DIM; ii++) {
-          for (index_t jj = 0; jj < SPATIAL_DIM; jj++) {
-            Jinv0(ii, jj) = Jinv(i, j, ii, jj);
-          }
-        }
-
-        // Extract Uxi0
-        for (index_t ii = 0; ii < vars_per_node; ii++) {
-          for (index_t jj = 0; jj < SPATIAL_DIM; jj++) {
-            Uxi0(ii, jj) = Uxi(i, j, ii, jj);
-          }
-        }
-
-        // The Jacobian of the energy
-        A2D::SymmTensor<T, vars_per_node, SPATIAL_DIM> ja;
-
-        T wdetJ = weight * detJ(i, j);
-        jacfunc(i, j, wdetJ, Jinv0, Uxi0, Uxib, ja);
-
-        T nxyz[SPATIAL_DIM];
-=======
       A2D::parallel_for(
           npts, A2D_LAMBDA(A2D::index_t i) {
             A2D::Mat<T, SPATIAL_DIM, SPATIAL_DIM> Jinv0;
@@ -635,7 +558,6 @@
                 Jinv0(ii, jj) = Jinv(i, j, ii, jj);
               }
             }
->>>>>>> c29f46da
 
             // Extract Uxi0
             for (index_t ii = 0; ii < vars_per_node; ii++) {
@@ -700,11 +622,7 @@
       double weight = Quadrature::getQuadWeight(j);
       const A2D::index_t npts = detJ.extent(0);
       A2D::parallel_for(
-<<<<<<< HEAD
-          npts, [j, detJ, Uq, Psiq, func, weight](A2D::index_t i) -> void {
-=======
           npts, A2D_LAMBDA(A2D::index_t i)->void {
->>>>>>> c29f46da
             A2D::Vec<T, vars_per_node> U0, Psi0;
             for (index_t ii = 0; ii < vars_per_node; ii++) {
               U0(ii) = Uq(i, j, ii);
@@ -752,12 +670,7 @@
       double weight = Quadrature::getQuadWeight(j);
       const A2D::index_t npts = detJ.extent(0);
       A2D::parallel_for(
-<<<<<<< HEAD
-          npts,
-          [detJ, Jinv, Uxi, Psixi, func, weight, j](A2D::index_t i) -> void {
-=======
           npts, A2D_LAMBDA(A2D::index_t i)->void {
->>>>>>> c29f46da
             A2D::Mat<T, SPATIAL_DIM, SPATIAL_DIM> Jinv0;
             A2D::Mat<T, vars_per_node, SPATIAL_DIM> Uxi0, Psi0;
 
