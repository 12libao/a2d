#ifndef A2D_FE_BASIS_H
#define A2D_FE_BASIS_H

#include "a2dmatops2d.h"
#include "a2dmatops3d.h"
#include "a2dobjs.h"
#include "multiphysics/fespace.h"

namespace A2D {

/*
  The Basis class type is a class with all const static member data and
  static member functions.

  The basis classes provide:

  1. static const ndof: The number of degrees of freedom for the basis function.

  2. static const ncomp: The number of components in the function space output.

  3. static function interp: This function evaluates a function space object at
  a quadrature point. This function computes both values and derivatives that
  may be used in the weak form of the governing equations. This can be written
  as

  u = N(pt) * dof

  where u may be the solution as well as the derivatives of the solution, the
  divergence or curl. Here pt is a quadrature point in the reference element
  space.

  4 .static function add: This function adds the residual contribution from the
  corresponding function space object to the degrees of freedom. This can be
  written as

  dof += N(pt)^T * u

  where the dimension of u and N are the same as above.

  5. stride: Indicates that the basis functions are arranged in a special
  structure.

  6. basis: This function provides the full interpolation matrix that takes the
  degrees of freedom and computes the solution. To save space, the structure of
  the matrix may be leveraged for computational efficiency. For instance when
  the static member stride = 2, then the

  dof = [ u1    v1    u2     v2    u3    v3    u4    v4  ]

  u   = [ N1    0     N2     0     N3    0     N4    0   ]
  u,x = [ N1,x  0     N2,x   0     N3,x  0     N4,x  0   ]
  u,y = [ N1,y  0     N2,y   0     N3,y  0     N4,y  0   ]
  u,z = [ N1,z  0     N2,z   0     N3,y  0     N4,z  0   ]
  u   = [ 0     N1    0      N2   0      N3    0     N4  ]
  u,x = [ 0     N1,x  0      N2,x 0      N3,x  0     N4,x]
  u,y = [ 0     N1,y  0      N2,y 0      N3,y  0     N4,y]
  u,z = [ 0     N1,z  0      N2,z 0      N3,y  0     N4,z]

  Note this may be stored as a 4 x 4 matrix, rather than an 8 x 8 matrix.

  In this case, a call to the function basis returns:

  N =
  [ N1    N2    N3    N4
    N1,x  N2,x  N3,x  N4,x
    N1,x  N2,x  N3,x  N4,x
    N1,x  N2,x  N3,x  N4,x ]

  For an H(div) space in 2D, this would look something like this:

  dof = [ dof1   dof2   dof3   dof4   dof5]

  u   = [ N1     N2     N3     N4     N5  ]
  v   = [ N6     N7     N8     N9     N10 ]
  div = [ N11    N12    N13    N14    N15 ]

  where N1 through N15 are each separate functions.

  In this case, stride = 1.

  Note: The entries in the matrix must be consistent in ordering with the
  set_seed()/get_value() calls from the function space objects.
*/

/*
  Lagrange basis for a triangle
*/
template <typename T>
class LagrangeTri0Scalar {
 public:
  static const A2D::index_t ndof = 1;
  static const A2D::index_t ncomp = A2D::L2ScalarSpace<T, 2>::ncomp;

  template <class Quadrature, A2D::index_t offset, class SolnType>
  static void interp(A2D::index_t n, const SolnType sol,
                     A2D::L2ScalarSpace<T, 2>& out) {
    T& u = out.get_value();
    u = sol[offset];
  }

  template <class Quadrature, A2D::index_t offset, class SolnType>
  static void add(A2D::index_t n, const A2D::L2ScalarSpace<T, 2>& in,
                  SolnType res) {
    const T& u = in.get_value();
    res[offset] += u;
  }

  // Set the matrix stride
  static const A2D::index_t stride = 1;

  // Set the basis size
  static const A2D::index_t basis_size = 1;

  // Set the derived quantities - number of dof for each stride
  static const A2D::index_t ndof_per_stride = ndof / stride;

  // Number of components per stride
  static const A2D::index_t ncomp_per_stride = ncomp / stride;

  template <class Quadrature, class BasisType>
  static void basis(A2D::index_t n, BasisType N) {
    N[0] = 1.0;
  }
};

/*
  Lagrange basis for a triangle, TODO: finish the implementation
*/
template <typename T, A2D::index_t C>
class LagrangeTri0 {
 public:
  static const A2D::index_t ndof = C;
  static const A2D::index_t ncomp = A2D::L2Space<T, C, 2>::ncomp;

  template <class Quadrature, class SolnType>
  static void interp(A2D::index_t n, const SolnType sol,
                     A2D::L2Space<T, C, 2>& out) {
    A2D::Vec<T, 2>& u = out.get_value();
    u(0) = sol[0];
    u(1) = sol[1];
  }

  template <class Quadrature, class SolnType>
  static void add(A2D::index_t n, const A2D::L2Space<T, C, 2>& in,
                  SolnType res) {
    const A2D::Vec<T, 2>& u = in.get_value();
    res[0] += u(0);
    res[1] += u(1);
  }

  // Set the matrix stride
  static const A2D::index_t stride = 1;

  template <class Quadrature, class BasisType>
  static void basis(A2D::index_t n, BasisType N) {
    N[0] = 1.0;
  }
};

/*
  Lagrange basis for a triangle
*/
template <typename T, A2D::index_t C>
class LagrangeTri1 {
 public:
  static const A2D::index_t ndof = 3 * C;
  static const A2D::index_t ncomp = A2D::H1Space<T, C, 2>::ncomp;

<<<<<<< HEAD
  template <class Quadrature, class SolnType>
=======
  template <class Quadrature, A2D::index_t offset, class SolnType>
>>>>>>> 9e064102
  static void interp(A2D::index_t n, const SolnType sol,
                     A2D::H1Space<T, C, 2>& out) {
    double pt[2];
    Quadrature::get_point(n, pt);

    // Compute the shape functions
    double N[3];
    N[0] = 1.0 - pt[0] - pt[1];
    N[1] = pt[0];
    N[2] = pt[1];

    A2D::Vec<T, C>& u = out.get_value();
    A2D::Mat<T, C, 2>& grad = out.get_grad();

    for (A2D::index_t i = 0; i < C; i++) {
<<<<<<< HEAD
      u(i) = N[0] * sol[i] + N[1] * sol[C + i] + N[2] * sol[2 * C + i];
      grad(i, 0) = sol[C + i] - sol[i];
      grad(i, 1) = sol[2 * C + i] - sol[i];
=======
      u(i) = N[0] * sol[i + offset] + N[1] * sol[C + i + offset] +
             N[2] * sol[2 * C + i + offset];
      grad(i, 0) = sol[C + i + offset] - sol[i + offset];
      grad(i, 1) = sol[2 * C + i + offset] - sol[i + offset];
>>>>>>> 9e064102
    }
  }

  template <class Quadrature, A2D::index_t offset, class SolnType>
  static void add(A2D::index_t n, const A2D::H1Space<T, C, 2>& in,
                  SolnType res) {
    double pt[2];
    Quadrature::get_point(n, pt);

    // Compute the shape functions
    double N[3];
    N[0] = 1.0 - pt[0] - pt[1];
    N[1] = pt[0];
    N[2] = pt[1];

    const A2D::Vec<T, C>& u = in.get_value();
    const A2D::Mat<T, C, 2>& grad = in.get_grad();

    for (A2D::index_t i = 0; i < C; i++) {
      res[i + offset] += N[0] * u(i) - grad(i, 0) - grad(i, 1);
      res[C + i + offset] += N[1] * u(i) + grad(i, 0);
      res[2 * C + i + offset] += N[2] * u(i) + grad(i, 1);
    }
  }

  // Set the matrix stride
  static const A2D::index_t stride = C;

  // Set the basis size
  static const A2D::index_t basis_size = 9;

  // Set the derived quantities - number of dof for each stride
  static const A2D::index_t ndof_per_stride = ndof / stride;

  // Number of components per stride
  static const A2D::index_t ncomp_per_stride = ncomp / stride;

  // Compute the full matrix of basis functions
  template <class Quadrature, class BasisType>
  static void basis(A2D::index_t n, BasisType N) {
    double pt[2];
    Quadrature::get_point(n, pt);

    N[0] = 1.0 - pt[0] - pt[1];
    N[1] = pt[0];
    N[2] = pt[1];

    N[3] = -1.0;
    N[4] = 1.0;
    N[5] = 0.0;

    N[6] = -1.0;
    N[7] = 0.0;
    N[8] = 1.0;
  }
};

/*
  Raviart-Thomas element for H(div) in 2D
*/
template <typename T>
class RT2DTri1 {
 public:
  static const A2D::index_t ndof = 3;
  static const A2D::index_t ncomp = A2D::Hdiv2DSpace<T>::ncomp;

  template <class Quadrature, A2D::index_t offset, class SolnType>
  static void interp(A2D::index_t n, const SolnType sol,
                     A2D::Hdiv2DSpace<T>& out) {
    double pt[2];
    Quadrature::get_point(n, pt);

    A2D::Vec<T, 2>& u = out.get_value();
    T& div = out.get_div();

    u(0) = pt[0] * sol[offset] + (pt[0] - 1.0) * sol[1 + offset] +
           pt[0] * sol[2 + offset];
    u(1) = pt[1] * sol[offset] + pt[1] * sol[1 + offset] +
           (pt[1] - 1.0) * sol[2 + offset];
    div = 2.0 * (sol[offset] + sol[1 + offset] + sol[2 + offset]);
  }

  template <class Quadrature, A2D::index_t offset, class SolnType>
  static void add(A2D::index_t n, const A2D::Hdiv2DSpace<T>& in, SolnType res) {
    double pt[2];
    Quadrature::get_point(n, pt);

    const A2D::Vec<T, 2>& u = in.get_value();
    const T& div = in.get_div();

    res[offset] += pt[0] * u(0) + pt[1] * u(1) + 2.0 * div;
    res[1 + offset] += (pt[0] - 1.0) * u(0) + pt[1] * u(1) + 2.0 * div;
    res[2 + offset] += pt[0] * u(0) + (pt[1] - 1.0) * u(1) + 2.0 * div;
  }

  // Set the matrix stride
  static const A2D::index_t stride = 1;

  // Set the matrix size
  static const A2D::index_t basis_size = 9;

  // Set the derived quantities - number of dof for each stride
  static const A2D::index_t ndof_per_stride = ndof / stride;

  // Number of components per stride
  static const A2D::index_t ncomp_per_stride = ncomp / stride;

  // Compute the full matrix of basis functions
  template <class Quadrature, class BasisType>
  static void basis(A2D::index_t n, BasisType N) {
    double pt[2];
    Quadrature::get_point(n, pt);

    N[0] = pt[0];
    N[1] = (pt[0] - 1.0);
    N[2] = pt[0];

    N[3] = pt[1];
    N[4] = pt[1];
    N[5] = (pt[1] - 1.0);

    N[6] = 2.0;
    N[7] = 2.0;
    N[8] = 2.0;
  }
};

/*
  Template pattern for computing the number of dof in a basis
*/
template <class... Basis>
struct __count_basis_dof;

template <>
struct __count_basis_dof<> {
  static const A2D::index_t ndof = 0;
};

template <class First, class... Remain>
struct __count_basis_dof<First, Remain...> {
  static const A2D::index_t ndof =
      First::ndof + __count_basis_dof<Remain...>::ndof;
};

/*
  Template pattern for computing the total number of components
*/
template <class... Basis>
struct __count_basis_ncomp;

template <>
struct __count_basis_ncomp<> {
  static const A2D::index_t ncomp = 0;
};

template <class First, class... Remain>
struct __count_basis_ncomp<First, Remain...> {
  static const A2D::index_t ncomp =
      First::ncomp + __count_basis_ncomp<Remain...>::ncomp;
};

/*
  Template pattern for computing the size of the interpolation matrices
*/
template <class... Basis>
struct __count_basis_size;

template <>
struct __count_basis_size<> {
  static const A2D::index_t basis_size = 0;
};

template <class First, class... Remain>
struct __count_basis_size<First, Remain...> {
  static const A2D::index_t basis_size =
      First::basis_size + __count_basis_size<Remain...>::basis_size;
};

/*
  The finite element basis class.

  This class stores a collection of basis function objects
*/
template <typename T, class... Basis>
class FEBasis {
 public:
  typedef std::tuple<Basis...> BasisSpace;

  /**
   * @brief Number of basis function objects
   */
  static constexpr A2D::index_t nbasis =
      std::tuple_size<std::tuple<Basis...>>();

  /**
   * @brief Count the total number of components from all the basis functions
   */
  static constexpr A2D::index_t ncomp = __count_basis_ncomp<Basis...>::ncomp;

  /**
   * @brief Count up the total number of degrees of freedom for this set of
   * basis functions
   */
  static constexpr A2D::index_t ndof = __count_basis_dof<Basis...>::ndof;

  /**
   * @brief Count up the total basis size required to store all of the
   * interpolation matrices for this set of basis functions
   */
  static constexpr A2D::index_t basis_size =
      __count_basis_size<Basis...>::basis_size;

  /**
   * @brief Get the number of degrees of freedom associated with the given basis
   */
  template <A2D::index_t index>
  static constexpr A2D::index_t get_ndof() {
    return std::tuple_element<index, BasisSpace>::type::ndof;
  }

  /**
   * @brief Get the cumulative number of degrees of associated with the basis
   * before the given basis
   */
  template <A2D::index_t index>
  static constexpr A2D::index_t get_dof_offset() {
    return get_dof_offset_<0, index, Basis...>();
  }

  /**
   * @brief Get the basis offset
   */
  template <A2D::index_t index>
  static constexpr A2D::index_t get_basis_size_offset() {
    return get_basis_size_offset_<0, index, Basis...>();
  }

  /**
   * @brief Get the component offset for the given basis
   */
  template <A2D::index_t index>
  static constexpr A2D::index_t get_comp_offset() {
    return get_comp_offset_<0, index, Basis...>();
  }

  /**
   * @brief Interpolate using the basis functions at the quadrature point
   *
   * @param pt The interpolation point index
   * @param dof The degree of freedom object
   * @param s The output finite element space object
   */
  template <class Quadrature, class FEDof, class FiniteElementSpace>
  static void interp(A2D::index_t pt, const FEDof& dof, FiniteElementSpace& s) {
    interp_<Quadrature, FEDof, FiniteElementSpace, 0, Basis...>(pt, dof, s);
  }

  /**
   * @brief Add values to the degree of freedom using the interpolation
   * functions
   *
   * @param pt The interpolation point index
   * @param s The finite element space objec
   * @param dof The degree of freedom object that values are added to
   */
  template <class Quadrature, class FiniteElementSpace, class FEDof>
  static void add(A2D::index_t pt, const FiniteElementSpace& s, FEDof& dof) {
    add_<Quadrature, FiniteElementSpace, FEDof, 0, Basis...>(pt, s, dof);
  }

  /**
   * @brief Interpolate with the basis functions. This can be used to check for
   * consistency
   *
   * @param pt The interpolation point index
   * @param dof The degree of freedom object
   * @param s The output finite element space object
   */
  template <class Quadrature, class FEDof, class FiniteElementSpace>
  static void interp_basis(A2D::index_t pt, const FEDof& dof,
                           FiniteElementSpace& s) {
    // Evaluate the basis functions
    double N[basis_size];
    eval_basis<Quadrature, Basis...>(pt, N);

    interp_basis_<Quadrature, FEDof, FiniteElementSpace, 0, Basis...>(N, dof,
                                                                      s);
  }

  /**
   * @brief Add values to the degree of freedom using the interpolation
   * functions
   *
   * @param pt The interpolation point index
   * @param s The finite element space objec
   * @param dof The degree of freedom object that values are added to
   */
  template <class Quadrature, class FiniteElementSpace, class FEDof>
  static void add_basis(A2D::index_t pt, const FiniteElementSpace& s,
                        FEDof& dof) {
    // Evaluate the basis functions
    double N[basis_size];
    eval_basis<Quadrature, Basis...>(pt, N);

    add_basis_<Quadrature, FiniteElementSpace, FEDof, 0, Basis...>(N, s, dof);
  }

  /**
   * @brief Add the outer product of N^{T} * J * N to the elements in the
   * matrix
   *
   */
  // template <class Quadrature, class FEJac>
  // static void add_outer(A2D::index_t pt, A2D::Mat<T, ncomp, ncomp>& J,
  //                       FEJac& mat) {
  //   // Evaluate the basis functions
  //   double N[basis_size];
  //   eval_basis<Quadrature, Basis...>(pt, N);

  //   // nrows = ncomp/stride determines the number of rows in the local basis
  //   // ncols = ndof/stride

  //   // Compute the stride offset

  //   ncomp_stride = Basis::ncomp / Basis::stride;
  //   ndof_stride = Basis::ndof / Basis::stride;

  //   for (istride = 0; istride < Basis::stride; istride++) {
  //     for (icomp = 0; icomp < ncomp_stride; icomp++) {
  //       for (idof = 0; idof < ndof_stride; idof++) {
  //         u[icomp + ncomp_stride * istride] =
  //             N[idof + ndof_stride * icomp] *
  //             sol[Basis::stride * idof + istride];
  //       }
  //     }
  //   }

  //   for (i = 0; i < nbasis; i++) {
  //     for (j = 0; j < nbasis; j++) {
  //       const double& Ni = &N[get_basis_size_offset<ibasis>()];
  //       A2D::index_t idof = get_dof_offset<ibasis>();
  //       A2D::index_t icomp = get_comp_offset<ibasis>();
  //       A2D::index_t incomp = iBasis::ncomp;
  //       A2D::index_t istride = iBasis::stride;

  //       const double& Nj = &N[get_basis_size_offset<jbasis>()];
  //       const A2D::index_t jdof = get_dof_offset<jBasis>();
  //       const A2D::index_t jcomp = get_comp_offset<jBasis>();
  //       A2D::index_t jncomp = jBasis::ncomp;
  //       A2D::index_t jstride = jBasis::stride;

  //       u[icomp_offset + icomp] = Ni[idof % stride + icomp] * dof[idof]

  //                                 for () {
  //         value += Ni[i] * jac(j, k) * Nj[l];
  //       }

  //       mat(idof, jdof) += value;
  //     }
  //   }
  // }

 private:
  template <class Quadrature, class FEDof, class FiniteElementSpace,
            A2D::index_t index, class First, class... Remain>
  static void interp_(const A2D::index_t pt, const FEDof& dof,
                      FiniteElementSpace& s) {
    // Interpolate
    First::template interp<Quadrature, get_dof_offset<index>()>(
        pt, dof, s.template get<index>());

    // Do the next solution space, if any...
    interp_<Quadrature, FEDof, FiniteElementSpace, index + 1, Remain...>(
        pt, dof, s);
  }

  template <class Quadrature, class FEDof, class FiniteElementSpace,
            A2D::index_t index>
  static void interp_(const A2D::index_t pt, const FEDof& dof,
                      FiniteElementSpace& s) {}

  template <class Quadrature, class FiniteElementSpace, class FEDof,
            A2D::index_t index, class First, class... Remain>
  static void add_(const A2D::index_t pt, const FiniteElementSpace& s,
                   FEDof& dof) {
    // Add the interpolation
    First::template add<Quadrature, get_dof_offset<index>()>(
        pt, s.template get<index>(), dof);

    // Do the next solution space, if any...
    add_<Quadrature, FiniteElementSpace, FEDof, index + 1, Remain...>(pt, s,
                                                                      dof);
  }

  template <class Quadrature, class FiniteElementSpace, class FEDof,
            A2D::index_t index>
  static void add_(const A2D::index_t pt, const FiniteElementSpace& s,
                   FEDof& dof) {}

  template <class Quadrature, class First, class... Remain>
  static void eval_basis(const A2D::index_t pt, double N[]) {
    First::template basis<Quadrature>(pt, N);

    eval_basis<Quadrature, Remain...>(pt, &N[First::basis_size]);
  }

  template <class Quadrature>
  static void eval_basis(const A2D::index_t pt, double N[]) {}

  // Get the offset recursively
  template <A2D::index_t r, A2D::index_t index, class First, class... Remain>
  static constexpr A2D::index_t get_dof_offset_() {
    if (r == index) {
      return 0;
    }
    return First::ndof + get_dof_offset_<r + 1, index, Remain...>();
  }

  template <A2D::index_t r, A2D::index_t index>
  static constexpr A2D::index_t get_dof_offset_() {
    return 0;
  }

  // Get the component offset recursively
  template <A2D::index_t r, A2D::index_t index, class First, class... Remain>
  static constexpr A2D::index_t get_comp_offset_() {
    if (r == index) {
      return 0;
    }
    return First::ncomp + get_comp_offset_<r + 1, index, Remain...>();
  }

  template <A2D::index_t r, A2D::index_t index>
  static constexpr A2D::index_t get_comp_offset_() {
    return 0;
  }

  // Get the basis size offset recursively
  template <A2D::index_t r, A2D::index_t index, class First, class... Remain>
  static constexpr A2D::index_t get_basis_size_offset_() {
    if (r == index) {
      return 0;
    }
    return First::basis_size +
           get_basis_size_offset_<r + 1, index, Remain...>();
  }

  template <A2D::index_t r, A2D::index_t index>
  static constexpr A2D::index_t get_basis_size_offset_() {
    return 0;
  }

  // Interpolate with the basis functions evaluated
  template <class Quadrature, class FEDof, class FiniteElementSpace,
            A2D::index_t index, class First, class... Remain>
  static void interp_basis_(const double N[], const FEDof& dof,
                            FiniteElementSpace& s) {
    for (A2D::index_t istride = 0; istride < First::stride; istride++) {
      for (A2D::index_t icomp = 0; icomp < First::ncomp_per_stride; icomp++) {
        const double* Nloc = &N[icomp * First::ndof_per_stride];

        T value = 0;
        for (A2D::index_t idx = 0, idof = istride; idof < First::ndof;
             idx++, idof += First::stride) {
          value += Nloc[idx] * dof[idof + get_dof_offset<index>()];
        }

        // Set the value into the solution space
        s.set_value(get_comp_offset<index>() +
                        istride * First::ncomp_per_stride + icomp,
                    value);
      }
    }

    interp_basis_<Quadrature, FEDof, FiniteElementSpace, index + 1, Remain...>(
        &N[First::basis_size], dof, s);
  }

  template <class Quadrature, class FEDof, class FiniteElementSpace,
            A2D::index_t index>
  static void interp_basis_(const double N[], const FEDof& dof,
                            FiniteElementSpace& s) {}

  // Interpolate with the basis functions evaluated
  template <class Quadrature, class FEDof, class FiniteElementSpace,
            A2D::index_t index, class First, class... Remain>
  static void add_basis_(const double N[], const FiniteElementSpace& s,
                         FEDof& dof) {
    for (A2D::index_t istride = 0; istride < First::stride; istride++) {
      for (A2D::index_t icomp = 0; icomp < First::ncomp_per_stride; icomp++) {
        // Get the value from the solution space
        T value = s.get_value(get_comp_offset<index>() +
                              istride * First::ncomp_per_stride + icomp);

        const double* Nloc = &N[icomp * First::ndof_per_stride];
        for (A2D::index_t idx = 0, idof = istride; idof < First::ndof;
             idx++, idof += First::stride) {
          dof[idof + get_dof_offset<index>()] += Nloc[idx] * value;
        }
      }
    }

    add_basis_<Quadrature, FEDof, FiniteElementSpace, index + 1, Remain...>(
        &N[First::basis_size], s, dof);
  }

  template <class Quadrature, class FEDof, class FiniteElementSpace,
            A2D::index_t index>
  static void add_basis_(const double N[], const FiniteElementSpace& s,
                         FEDof& dof) {}

  //                       FEJac& mat) {
  //   // Evaluate the basis functions
  //   double N[basis_size];
  //   eval_basis<Quadrature, Basis...>(pt, N);

  //   // nrows = ncomp/stride determines the number of rows in the local
  //   basis
  //   // ncols = ndof/stride

  //   // Compute the stride offset

  //   ncomp_stride = Basis::ncomp / Basis::stride;
  //   ndof_stride = Basis::ndof / Basis::stride;

  //   for (istride = 0; istride < Basis::stride; istride++) {
  //     for (icomp = 0; icomp < ncomp_stride; icomp++) {
  //       for (idof = 0; idof < ndof_stride; idof++) {
  //         u[icomp + ncomp_stride * istride] =
  //             N[idof + ndof_stride * icomp] *
  //             sol[Basis::stride * idof + istride];
  //       }
  //     }
  //   }
};

}  // namespace A2D

#endif  // A2D_FE_BASIS_H<|MERGE_RESOLUTION|>--- conflicted
+++ resolved
@@ -166,11 +166,7 @@
   static const A2D::index_t ndof = 3 * C;
   static const A2D::index_t ncomp = A2D::H1Space<T, C, 2>::ncomp;
 
-<<<<<<< HEAD
-  template <class Quadrature, class SolnType>
-=======
   template <class Quadrature, A2D::index_t offset, class SolnType>
->>>>>>> 9e064102
   static void interp(A2D::index_t n, const SolnType sol,
                      A2D::H1Space<T, C, 2>& out) {
     double pt[2];
@@ -186,16 +182,10 @@
     A2D::Mat<T, C, 2>& grad = out.get_grad();
 
     for (A2D::index_t i = 0; i < C; i++) {
-<<<<<<< HEAD
-      u(i) = N[0] * sol[i] + N[1] * sol[C + i] + N[2] * sol[2 * C + i];
-      grad(i, 0) = sol[C + i] - sol[i];
-      grad(i, 1) = sol[2 * C + i] - sol[i];
-=======
       u(i) = N[0] * sol[i + offset] + N[1] * sol[C + i + offset] +
              N[2] * sol[2 * C + i + offset];
       grad(i, 0) = sol[C + i + offset] - sol[i + offset];
       grad(i, 1) = sol[2 * C + i + offset] - sol[i + offset];
->>>>>>> 9e064102
     }
   }
 
