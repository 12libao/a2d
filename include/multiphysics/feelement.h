--- conflicted
+++ resolved
@@ -46,7 +46,6 @@
 
     for (A2D::index_t i = 0; i < num_elements; i++) {
       // Get the data for the element
-<<<<<<< HEAD
       typename DataElemVec::FEDof data_dof(i, elem_data);
       elem_data.get_element_values(i, data_dof);
 
@@ -61,21 +60,6 @@
       // Get residual for the element
       typename ElemVec::FEDof res_dof(i, elem_res);
       elem_res.get_element_values(i, res_dof);
-=======
-      typename DataElemVec::FEDof data_dof(i, data);
-      data.get_element_values(i, data_dof);
-
-      // Get the geometry values
-      typename GeoElemVec::FEDof geo_dof(i, geo);
-      geo.get_element_values(i, geo_dof);
-
-      // Get the degrees of freedom for the element
-      typename ElemVec::FEDof dof(i, sol);
-      sol.get_element_values(i, dof);
-
-      // Set up values for the residual
-      typename ElemVec::FEDof element_res(i, res);
->>>>>>> 9e064102
 
       for (A2D::index_t j = 0; j < num_quadrature_points; j++) {
         // Extract the Jacobian of the element transformation
@@ -106,11 +90,8 @@
         // Compute the coefficients for the weak form of the PDE
         typename PDE::FiniteElementSpace coef;
         double weight = Quadrature::get_weight(j);
-<<<<<<< HEAD
-        // PDE::eval_weak_coef(weight * detJ, qdata, s, coef); //TODO: fix this!
-=======
+
         PDE::weak_coef(weight * detJ, qdata, s, coef);
->>>>>>> 9e064102
 
         // Compute the coefficients in the reference element
         typename PDE::FiniteElementSpace cref;
@@ -205,16 +186,7 @@
     const A2D::index_t num_elements = mesh.get_num_elements();
     const A2D::index_t num_quadrature_points = Quadrature::get_num_points();
 
-<<<<<<< HEAD
-  //   for (A2D::index_t i = 0; i < num_elements; i++) {
-  //     // Get the geometry values
-  //     typename GeoElemVec::FEDof geo_dof;
-  //     elem_geo.get_element_values(i, geo_dof);
-
-  //     // Get the degrees of freedom for the element
-  //     typename ElemVec::FEDof dof;
-  //     elem_res.get_element_values(i, dof);
-=======
+
     for (A2D::index_t i = 0; i < num_elements; i++) {
       // Get the data for the element
       typename DataElemVec::FEDof data_dof(i, data);
@@ -223,7 +195,6 @@
       // Get the geometry values
       typename GeoElemVec::FEDof geo_dof(i, geo);
       geo.get_element_values(i, geo_dof);
->>>>>>> 9e064102
 
       // Get the degrees of freedom for the element
       typename ElemVec::FEDof dof(i, sol);
