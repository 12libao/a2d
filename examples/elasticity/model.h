--- conflicted
+++ resolved
@@ -218,24 +218,14 @@
   // With a matrix, create a preconditioner. Note that the entries
   // in the matrix must be filled at this point, e.g. after a call to
   // add_jacobian
-<<<<<<< HEAD
   std::shared_ptr<typename PDEInfo::SparseAmg> new_amg(
-      int num_levels, double omega,
+      int num_levels, double omega, double epsilon,
       std::shared_ptr<typename PDEInfo::SparseMat> mat,
       bool print_info = false) {
     PDEInfo::compute_null_space(X, *B);
     A2D::VecZeroBCRows(bcs, *B);
-    return std::make_shared<typename PDEInfo::SparseAmg>(num_levels, omega, mat,
-                                                         B, print_info);
-=======
-  std::shared_ptr<typename PDE::SparseAmg> new_amg(
-      int num_levels, double omega, double epsilon,
-      std::shared_ptr<typename PDE::SparseMat> mat, bool print_info = false) {
-    PDE::compute_null_space(X, *B);
-    A2D::VecZeroBCRows(bcs, *B);
-    return std::make_shared<typename PDE::SparseAmg>(num_levels, omega, epsilon,
-                                                     mat, B, print_info);
->>>>>>> 9b698c82
+    return std::make_shared<typename PDEInfo::SparseAmg>(
+        num_levels, omega, epsilon, mat, B, print_info);
   }
 
  private:
